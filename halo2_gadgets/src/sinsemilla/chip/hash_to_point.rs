--- conflicted
+++ resolved
@@ -36,13 +36,8 @@
         >>::Message,
     ) -> Result<
         (
-<<<<<<< HEAD
             NonIdentityEccPoint<pallas::Affine>,
-            Vec<Vec<AssignedCell<pallas::Base, pallas::Base>>>,
-=======
-            NonIdentityEccPoint,
             Vec<Vec<AssignedCell<Assigned<pallas::Base>, pallas::Base>>>,
->>>>>>> 601f0a75
         ),
         Error,
     > {
